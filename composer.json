{
    "name": "divineniiquaye/flight-routing",
    "type": "library",
    "description": "Flight routing is a simple, fast PHP router that is easy to get integrated with other routers.",
    "keywords": [
        "router",
        "url routing",
        "php-17",
        "psr-15",
        "psr-7",
        "php",
        "biurad"
    ],
    "homepage": "https://www.divinenii.com",
    "license": "BSD-3-Clause",
    "authors": [
        {
            "name": "Divine Niiquaye Ibok",
            "email": "divineibok@gmail.com"
        }
    ],
    "support": {
        "docs": "https://docs.divinenii.com/flight-routing/",
        "issues": "https://github.com/divineniiquaye/flight-routing/issues",
        "rss": "https://github.com/divineniiquaye/flight-routing/releases.atom",
        "source": "https://github.com/divineniiquaye/flight-routing"
    },
    "require": {
        "php": "^7.1 || ^8.0",
        "ext-libxml": "*",
        "ext-json": "*",
        "psr/http-factory": "^1.0",
        "laminas/laminas-stratigility": "^3.2",
        "divineniiquaye/php-invoker": "^0.9",
        "symfony/polyfill-php80": "^1.22"
    },
    "require-dev": {
        "biurad/annotations": "^0.2.1",
        "composer/package-versions-deprecated": "^1.11",
        "doctrine/annotations": "^1.11",
        "nyholm/psr7": "^1.4",
        "nyholm/psr7-server": "^1.0",
        "phpstan/phpstan": "^0.12",
        "phpstan/phpstan-strict-rules": "^0.12",
<<<<<<< HEAD
        "phpunit/phpunit": "^8.5 || ^9.5",
        "squizlabs/php_codesniffer": "^3.6",
        "vimeo/psalm": "^3.11"
=======
        "phpunit/phpunit": "^8.5 || ^9.4",
        "squizlabs/php_codesniffer": "^3.5",
        "vimeo/psalm": "^4.7"
>>>>>>> 0c2fbe09
    },
    "suggest": {
        "biurad/annotations": "For annotation routing on classes and methods using Annotation/Listener class",
        "biurad/http-galaxy": "For handling router, an alternative is nyholm/psr7, slim/psr7 or laminas/laminas-diactoros",
        "laminas/laminas-httphandlerrunner": "For emitting response headers and body contents to browser"
    },
    "autoload": {
        "psr-4": {
            "Flight\\Routing\\": "src/"
        }
    },
    "autoload-dev": {
        "psr-4": {
            "Flight\\Routing\\Tests\\": "tests/"
        }
    },
    "extra": {
        "branch-alias": {
            "dev-master": "1.x-dev"
        }
    },
    "scripts": {
        "phpcs": "phpcs -q",
        "phpstan": "phpstan analyse",
        "psalm": "psalm --show-info=true",
        "phpunit": "phpunit --no-coverage",
        "test": [
            "@phpcs",
            "@phpstan",
            "@psalm",
            "@phpunit"
        ]
    },
    "minimum-stability": "dev",
    "prefer-stable": true
}<|MERGE_RESOLUTION|>--- conflicted
+++ resolved
@@ -42,15 +42,9 @@
         "nyholm/psr7-server": "^1.0",
         "phpstan/phpstan": "^0.12",
         "phpstan/phpstan-strict-rules": "^0.12",
-<<<<<<< HEAD
         "phpunit/phpunit": "^8.5 || ^9.5",
         "squizlabs/php_codesniffer": "^3.6",
-        "vimeo/psalm": "^3.11"
-=======
-        "phpunit/phpunit": "^8.5 || ^9.4",
-        "squizlabs/php_codesniffer": "^3.5",
         "vimeo/psalm": "^4.7"
->>>>>>> 0c2fbe09
     },
     "suggest": {
         "biurad/annotations": "For annotation routing on classes and methods using Annotation/Listener class",
